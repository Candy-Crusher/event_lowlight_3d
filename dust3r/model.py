--- conflicted
+++ resolved
@@ -143,7 +143,6 @@
         if self.use_event_control:
             self._init_event_control(croco_kwargs.get('img_size', 224), croco_kwargs.get('patch_size', 16),
                                     croco_kwargs.get('enc_embed_dim', 768), croco_kwargs.get('dec_embed_dim', 768))
-<<<<<<< HEAD
         
         # Low-light enhancer initialization
         if self.use_lowlight_enhancer:
@@ -156,10 +155,8 @@
                 event_channels=event_in_channels
             )
 
-=======
             self.patch_size = croco_kwargs.get('patch_size', 16)
             self.ll_threshold_ratio = 0.5
->>>>>>> 8e95715a
     def zero_module(self, module):
         for p in module.parameters():
             nn.init.zeros_(p)
@@ -180,7 +177,6 @@
     def _init_event_control(self, img_size, patch_size, enc_embed_dim, dec_embed_dim):
         """ Initialize modules for processing event voxel data and injecting it into the network. """
         # embedding
-<<<<<<< HEAD
         # self.event_embed = nn.Sequential(
         #     nn.Conv2d(self.event_in_channels, 32, kernel_size=3, padding=1),
         #     nn.ReLU(),
@@ -244,23 +240,6 @@
                         nn.init.xavier_uniform_(p, gain=0.01)
                     else:
                         nn.init.zeros_(p)
-=======
-        # self.event_embed = deepcopy(self.patch_embed)
-        # self.event_embed.proj = nn.Conv2d(self.event_in_channels, enc_embed_dim, kernel_size=patch_size, stride=patch_size)
-        # # Zero-convolution layers
-        # self.enc_zero_conv_in = self.zero_module(nn.Conv1d(enc_embed_dim, enc_embed_dim, 1))
-        # self.enc_zero_conv_out = self.zero_module(nn.Conv1d(enc_embed_dim, enc_embed_dim, 1))
-        # Trainable copy
-        # self.enc_blocks_trainable = nn.ModuleList([deepcopy(blk) for blk in self.enc_blocks])
-        self.enc_blocks_trainable = create_model()
-        self.fusion_module = ImageEventFusion(event_channels=768, target_channels=1024, target_hw=(18, 32))
-
-        # Set all parameters of the SWINPad model to trainable
-        for param in self.enc_blocks_trainable.parameters():
-            param.requires_grad = True
-        for param in self.fusion_module.parameters():
-            param.requires_grad = True
->>>>>>> 8e95715a
 
     @classmethod
     def from_pretrained(cls, pretrained_model_name_or_path, **kw):
@@ -316,8 +295,7 @@
         self.head1 = transpose_to_landscape(self.downstream_head1, activate=landscape_only)
         self.head2 = transpose_to_landscape(self.downstream_head2, activate=landscape_only)
 
-<<<<<<< HEAD
-    def _encode_image(self, image, true_shape, event_voxel=None):
+    def _encode_image(self, image, true_shape, event_voxel=None, LL_mask=None):
         # 初始化SNR map为None
         snr_map = None
         
@@ -330,9 +308,6 @@
             # 使用EvLightEnhancer增强图像，并获取SNR map
             image, snr_map = self.enhancer(image, event_voxel)  # 保存SNR map以便后续使用
 
-=======
-    def _encode_image(self, image, true_shape, event_voxel=None, LL_mask=None):
->>>>>>> 8e95715a
         # embed the image into patches  (x has size B x Npatches x C)
         x, pos = self.patch_embed(image, true_shape=true_shape)
         # x (B, 576, 1024) pos (B, 576, 2); patch_size=16
@@ -344,7 +319,6 @@
             x_original = x.clone()
 
         # Process event voxel if provided
-<<<<<<< HEAD
         event_features = None
         if self.use_event_control and event_voxel is not None:
             # Event voxel shape: [B, 6, H, W]
@@ -416,35 +390,11 @@
                             x = x + c_out
                         except RuntimeError as e:
                             pass
-=======
-        # event_features = None
-        # if self.use_event_control and event_voxel is not None:
-        #     # Event voxel shape: [B, 6, H, W]
-        #     c, _ = self.event_embed(event_voxel, true_shape=true_shape)
-        #     c_in = self.enc_zero_conv_in(c.transpose(1, 2)).transpose(1, 2) + x  # [B, N, enc_embed_dim]
-        #     patch_mask = self.masks_to_patch_masks(LL_mask) if LL_mask is not None else None
->>>>>>> 8e95715a
 
         # add positional embedding without cls token
         assert self.enc_pos_embed is None
         # TODO: where to add mask for the patches
         # now apply the transformer encoder and normalization
-<<<<<<< HEAD
-=======
-        # Apply transformer encoder blocks with event control
-        for i, blk in enumerate(self.enc_blocks):
-            x = blk(x, posvis)
-            # 24 blocks, each output shape is [2, 576, 1024]
-        if self.use_event_control and event_voxel is not None:
-            f_event = self.enc_blocks_trainable(event_voxel)
-            # [2, 96, 72, 128]
-            # [2, 192, 36, 64
-            # [2, 384, 18, 32]
-            # [2, 768, 9, 16]
-            x = self.fusion_module(x, f_event,true_shape)
-            
-
->>>>>>> 8e95715a
         x = self.enc_norm(x)
         return x, pos, None
 
